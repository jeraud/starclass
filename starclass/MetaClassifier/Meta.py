#!/usr/bin/env python
# -*- coding: utf-8 -*-
"""
The meta-classifier.

.. codeauthor::  James S. Kuszlewicz <kuszlewicz@mps.mpg.de>
"""

import logging
import os.path
import numpy as np
import os
from sklearn.ensemble import RandomForestClassifier
<<<<<<< HEAD
from sklearn.model_selection import KFold
from sklearn.metrics import confusion_matrix, accuracy_score
=======
>>>>>>> d1def1ce
from xgboost import XGBClassifier
from .. import BaseClassifier, StellarClasses
from .. import utilities

import matplotlib.pyplot as plt
from tqdm import tqdm
from joblib import dump, load

class Classifier_obj(RandomForestClassifier):
	"""
	Wrapper for sklearn RandomForestClassifier.
	"""
	def __init__(self, n_estimators=100, min_samples_split=2):
		super(self.__class__, self).__init__(n_estimators=n_estimators,
										min_samples_split=min_samples_split,
										class_weight='balanced', max_depth=3)
		self.trained = False

class MetaClassifier(BaseClassifier):
	"""
	The meta-classifier.

	.. codeauthor::  James S. Kuszlewicz <kuszlewicz@mps.mpg.de>
	"""
	def __init__(self, clfile='meta_classifier.pickle', featdir='',
					   *args, **kwargs):
		"""
		Initialise the classifier object.

		Parameters:
			clfile (str): Filepath to previously pickled Classifier_obj
			featfile (str):	Filepath to pre-calculated features, if available.
		"""
		# Initialise parent
		super(self.__class__, self).__init__(*args, **kwargs)

		# Start logger:
		logger = logging.getLogger(__name__)

		self.clfile = clfile
		self.classifier = None

		if clfile is not None:
			self.clfile = os.path.join(self.data_dir, clfile)
		else:
			self.clfile = None

		# Check if pre-trained classifier exists
		if self.clfile is not None:
			if os.path.exists(self.clfile):
				#load pre-trained classifier
				self.load(self.clfile)

		# Check for features TODO: THIS NEEDS TO BE CHANGED!
		if featdir is not None:
			logger.warning("This needs to be edited when we know how the features will be parsed!")
			self.featdir = os.path.join(self.data_dir, featdir)
			if not os.path.exists(self.featdir):
				os.makedirs(self.featdir)
		else:
			logger.error("No features detected!")
			raise ValueError("Exiting.")

		# Set up classifier
		if self.classifier is None:
			self.classifier = Classifier_obj() #TestObject()

		self.indiv_classifiers = ['rfgc', 'SLOSH', 'xgb']

		self.class_keys = {}
		self.class_keys['RRLyr/Ceph'] = StellarClasses.RRLYR_CEPHEID
		self.class_keys['transit/eclipse'] = StellarClasses.ECLIPSE
		self.class_keys['solar'] = StellarClasses.SOLARLIKE
		self.class_keys['dSct/bCep'] = StellarClasses.DSCT_BCEP
		self.class_keys['gDor/spB'] = StellarClasses.GDOR_SPB
		#self.class_keys['transient'] = StellarClasses.TRANSIENT
		self.class_keys['contactEB/spots'] = StellarClasses.CONTACT_ROT
		self.class_keys['aperiodic'] = StellarClasses.APERIODIC
		self.class_keys['constant'] = StellarClasses.CONSTANT
		#self.class_keys['rapid'] = StellarClasses.RAPID

	def save(self, outfile):
		"""
		Saves the classifier object with pickle.
		"""
		utilities.savePickle(outfile,self.classifier)

	def load(self, infile, somfile=None):
		"""
		Loads classifier object.
		"""
		self.classifier = utilities.loadPickle(infile)


	def do_classify(self, features, recalc=False):
		"""
		Classify a single lightcurve.
		Assumes lightcurve time is in days
		Assumes featdict contains ['freq1'],['freq2']...['freq6'] in units of muHz
		Assumes featdict contains ['amp1'],['amp2'],['amp3']
									(amplitudes not amplitude ratios)
		Assumes featdict contains ['phase1'],['phase2'],['phase3']
									(phases not phase differences)

		Parameters:
			lightcurve (``lightkurve.TessLightCurve`` object): Lightcurve.
			featdict (dict): Dictionary of other features.

		Returns:
			dict: Dictionary of stellar classifications. -10 for NA results.
		"""
		# Start a logger that should be used to output e.g. debug information:
		logger = logging.getLogger(__name__)

		#update to access lightcurve id parameter, if exists
		#logger.info("Object ID: "+str(lightcurve.id))

		if not self.classifier.trained:
			logger.error('Classifier has not been trained. Exiting.')
			raise ValueError('Classifier has not been trained. Exiting.')

		# Assumes that if self.classifier.trained=True,
		# ...then self.classifier.som is not None


		logger.debug("Importing features...")
		featarray = np.array(features['other_classifiers']['prob']).reshape(1,-1)
		logger.debug("We are starting the magic...")
		# Comes out with shape (1,8), but instead want shape (8,) so squeeze
		classprobs = self.classifier.predict_proba(featarray).squeeze()
		logger.debug("Classification complete")
		
		result = {}
		for c, cla in enumerate(self.classifier.classes_):
			key = self.class_keys[cla]
			result[key] = classprobs[c]
		return result

	def train(self, tset, savecl=True, recalc=False, overwrite=False):
		"""
		Train the classifier.
		Assumes lightcurve time is in days


		"""
		# Start a logger that should be used to output e.g. debug information:
		logger = logging.getLogger(__name__)

		# Check for pre-calculated features
		fitlabels = self.parse_labels(tset.labels())

		logger.info("Importing features...")
		# This bit is hardcoded! Not good for generalisability!
		for idx, i in tqdm(enumerate(tset.features())):
			if idx == 0:
				features = np.array(i['other_classifiers']['prob'])
				preds = np.array(i['other_classifiers']['class'])
			else:
				features = np.vstack((features,
									 np.array(i['other_classifiers']['prob'])))
				preds = np.vstack((preds,
									np.array(i['other_classifiers']['class'])))

		logger.info("Features imported.")
		print(np.shape(features))
		#try:
		self.classifier.oob_score = True
		logger.info("Fitting model.")
		self.classifier.fit(features, fitlabels)
		logger.info('Trained. OOB Score = ' + str(self.classifier.oob_score_))
		self.classifier.trained = True
		#except:
		#	logger.exception('Training Error') # add more details...

		if savecl and self.classifier.trained:
			if self.clfile is not None:
				if not os.path.exists(self.clfile) or overwrite or recalc:
					logger.info('Saving pickled classifier instance to meta_classifier.pickle')
					self.save(self.clfile)

	def parse_labels(self,labels,removeduplicates=False):
		"""
		"""
		fitlabels = []
		for lbl in labels:
			if removeduplicates:
				#is it multi-labelled? In which case, what takes priority?
				#or duplicate it once for each label
				if len(lbl)>1:#Priority order loosely based on signal clarity
					if StellarClasses.ECLIPSE in lbl:
						fitlabels.append('transit/eclipse')
					elif StellarClasses.RRLYR_CEPHEID in lbl:
						fitlabels.append('RRLyr/Ceph')
					elif StellarClasses.CONTACT_ROT in lbl:
						fitlabels.append('contactEB/spots')
					elif StellarClasses.DSCT_BCEP in lbl:
						fitlabels.append('dSct/bCep')
					elif StellarClasses.GDOR_SPB in lbl:
						fitlabels.append('gDor/spB')
					elif StellarClasses.SOLARLIKE in lbl:
						fitlabels.append('solar')
					else:
						fitlabels.append(lbl[0].value)
				else:
					#then convert to str
					fitlabels.append(lbl[0].value)
			else:
				try:
					fitlabels.append(lbl.value)
				except:
					fitlabels.append(lbl[0].value)
		return np.array(fitlabels)<|MERGE_RESOLUTION|>--- conflicted
+++ resolved
@@ -11,11 +11,8 @@
 import numpy as np
 import os
 from sklearn.ensemble import RandomForestClassifier
-<<<<<<< HEAD
 from sklearn.model_selection import KFold
 from sklearn.metrics import confusion_matrix, accuracy_score
-=======
->>>>>>> d1def1ce
 from xgboost import XGBClassifier
 from .. import BaseClassifier, StellarClasses
 from .. import utilities
