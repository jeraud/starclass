#!/usr/bin/env python3
# -*- coding: utf-8 -*-
"""
Created on Wed Nov  7 09:05:24 2018

@author: fingeza
"""
import pandas as pd
import numpy as np
import upsilon
import warnings
import os
import types
import upsilon
from tqdm import tqdm
from ..RFGCClassifier import RF_GC_featcalc

warnings.simplefilter("ignore", RuntimeWarning)
import logging
logger = logging.getLogger(__name__)


#Features_file_path = '~/Documents/starclass/starclass/data/L1'

def lc_norm(lc, linflatten = False):
    """
    Preprocess light curves using sigma clipping and normalise them with the median
    #This is is done under the assumption that missing (nan) have been removed
    """
    lc = lc.remove_nans()
    lc = lc[lc.flux != 0]
    lc.flux = lc.flux*1e-6 + 1
    lc.flux_err = lc.flux_err * 1e-6
<<<<<<< HEAD
    
=======

>>>>>>> d1def1ce
    if linflatten:
        #lc_f[:,1] = lc_f[:,1] - np.polyval(np.polyfit(lc_f[:,0],lc_f[:,1],1),lc_f[:,0]) + 1
        lc.flux = lc.flux - np.polyval(np.polyfit(lc.time,lc.flux ,1),lc.time) + 1

    return lc

def feature_extract(features, savefeat=None, linflatten=False, recalc=False):
    featout = pd.DataFrame()
    if not isinstance(features, types.GeneratorType):
        features = [features]
    for idx, obj in enumerate(features):

        precalc = False
        if savefeat is not None:
            featfile = os.path.join(savefeat, str(obj['priority'])+'.txt')
            if os.path.exists(featfile) and not recalc:
                objfeatures = pd.read_csv(featfile)
                precalc = True
                featout = featout.append(objfeatures)

        if not precalc:
            lc = lc_norm(obj['lightcurve'], linflatten)

            feature_e = upsilon.ExtractFeatures(*np.array([lc.time, lc.flux, lc.flux_err]))
<<<<<<< HEAD
            selected_features = {'amplitude', 'eta', 'kurtosis', 'mad', 'shapiro_w', 'skewness'}
            feature_e.run(selected_features)
            lc_features = dict(feature_e.get_features())
 
            features_dict = {k:v for k, v in lc_features.items() if k in selected_features}
=======
            feature_e.run()
            lc_features = dict(feature_e.get_features())
            selected_features = {'amplitude','eta', 'kurtosis', 'mad', 'shapiro_w','skewness'}

            features_dict = {k:v for k,v in lc_features.items() if k in selected_features}

>>>>>>> d1def1ce

            forbiddenfreqs=[13.49/4.]
            periods, usedfreqs = checkfrequencies(obj, 6, 6,
            									 forbiddenfreqs, lc.time)
            amp21,amp31 = freq_ampratios(obj,usedfreqs)
            pd21,pd31 = freq_phasediffs(obj,usedfreqs)

            features_dict['PeriodLS'] = periods[0]
            if len(usedfreqs)>0:
                features_dict['Freq_amp_0'] = obj['amp'+str(usedfreqs[0]+1)]
            else:
                features_dict['Freq_amp_0'] = 0.

            features_dict['Freq_ampratio_21'] = amp21
            features_dict['Freq_ampratio_31'] = amp31
            features_dict['Freq_phasediff_21'] = pd21
            features_dict['Freq_phasediff_31'] = pd31

            # phase-fold lightcurve on dominant period
            folded_lc = phase_fold_lc(lc, periods[0])
            # Compute phi_rcs and rcs features
            rcs = Rcs(lc.flux)
            psi_rcs = Rcs(folded_lc)

            features_dict['Rcs'] = rcs
            features_dict['psi_Rcs'] = psi_rcs

            objfeatures = pd.DataFrame(features_dict, index=[0])
            if savefeat is not None:
                objfeatures.to_csv(featfile, index=False)
            featout = featout.append(objfeatures)

            #Features_all.to_csv(os.path.join(Features_file_path, 'feets_features.csv'), index=False)
            #Features_all['ID'] = ID
            #Features_all.set_index('ID', inplace=True)
        #featout = np.vstack((featout, objfeatures.values))
    return featout

def Rcs(flux):
    """
    Rcs from feet but without overhead
    """
    sigma = np.std(flux)
    N = len(flux)
    m = np.mean(flux)
    s = np.cumsum(flux - m) * 1.0 / (N * sigma)
    R = np.max(s) - np.min(s)
    return R

def phase_fold_lc(lc, per):
    """
    Uses functions from RF_GC_featcalc to compute phase folded light curve
    """
    # Compute additional features
    time, flux = lc.time.copy(), lc.flux.copy()

    EBper = RF_GC_featcalc.EBperiod(time, flux, per)
    phase = RF_GC_featcalc.phasefold(time, EBper)
    return flux[np.argsort(phase)]


def checkfrequencies(featdictrow, nfreqs, providednfreqs, forbiddenfreqs, time):
    """
    Cuts frequency data down to desired number of frequencies, and removes harmonics
    of forbidden frequencies

    Inputs
    -----------------


    Returns
    -----------------
    freqs: ndarray [self.nfreqs]
         array of frequencies
    """
    freqs = []
    usedfreqs = []
    j = 0
    while len(freqs)<nfreqs:
        freqdict = featdictrow['freq'+str(j+1)]
        if np.isfinite(freqdict):
            freq = 1./(freqdict*1e-6)/86400.  #convert to days

            #check to cut bad frequencies
            cut = False
            if (freq < 0) or (freq > np.max(time)-np.min(time)):
                cut = True
            for freqtocut in forbiddenfreqs:
                for k in range(4):  #cuts 4 harmonics of frequency, within +-3% of given frequency
                    if (1./freq > (1./((k+1)*freqtocut))*(1-0.01)) & (1./freq < (1./((k+1)*freqtocut))*(1+0.01)):
                        cut = True
            if not cut:
                freqs.append(freq)
                usedfreqs.append(j)
        j += 1
        if j >= providednfreqs:
            break
    #fill in any unfilled frequencies with negative numbers
    gap = nfreqs - len(freqs)
    if gap > 0:
        for k in range(gap):
            freqs.append(np.max(time)-np.min(time))
    return np.array(freqs), np.array(usedfreqs)

def freq_ampratios(featdictrow, usedfreqs):
    """
    Amplitude ratios of frequencies

    Inputs
    -----------------


    Returns
    -----------------
    amp21, amp31: float, float
        ratio of 2nd to 1st and 3rd to 1st frequency amplitudes

    """
    if len(usedfreqs) >= 2:
        amp21 = featdictrow['amp'+str(usedfreqs[1]+1)]/featdictrow['amp'+str(usedfreqs[0]+1)]
    else:
        amp21 = 0
    if len(usedfreqs) >= 3:
        amp31 = featdictrow['amp'+str(usedfreqs[2]+1)]/featdictrow['amp'+str(usedfreqs[0]+1)]
    else:
        amp31 = 0
    return amp21,amp31

def freq_phasediffs(featdictrow, usedfreqs):
    """
    Phase differences of frequencies

    Inputs
    -----------------

    Returns
    -----------------
    phi21, phi31: float, float
        phase difference of 2nd to 1st and 3rd to 1st frequencies

    """
    if len(usedfreqs) >= 2:
        phi21 = featdictrow['phase'+str(usedfreqs[1]+1)] - 2*featdictrow['phase'+str(usedfreqs[0]+1)]
    else:
        phi21 = 0
    if len(usedfreqs) >= 3:
        phi31 = featdictrow['phase'+str(usedfreqs[2]+1)] - 3*featdictrow['phase'+str(usedfreqs[0]+1)]
    else:
        phi31 = 0
    return phi21,phi31<|MERGE_RESOLUTION|>--- conflicted
+++ resolved
@@ -31,11 +31,7 @@
     lc = lc[lc.flux != 0]
     lc.flux = lc.flux*1e-6 + 1
     lc.flux_err = lc.flux_err * 1e-6
-<<<<<<< HEAD
     
-=======
-
->>>>>>> d1def1ce
     if linflatten:
         #lc_f[:,1] = lc_f[:,1] - np.polyval(np.polyfit(lc_f[:,0],lc_f[:,1],1),lc_f[:,0]) + 1
         lc.flux = lc.flux - np.polyval(np.polyfit(lc.time,lc.flux ,1),lc.time) + 1
@@ -60,20 +56,11 @@
             lc = lc_norm(obj['lightcurve'], linflatten)
 
             feature_e = upsilon.ExtractFeatures(*np.array([lc.time, lc.flux, lc.flux_err]))
-<<<<<<< HEAD
             selected_features = {'amplitude', 'eta', 'kurtosis', 'mad', 'shapiro_w', 'skewness'}
             feature_e.run(selected_features)
             lc_features = dict(feature_e.get_features())
  
             features_dict = {k:v for k, v in lc_features.items() if k in selected_features}
-=======
-            feature_e.run()
-            lc_features = dict(feature_e.get_features())
-            selected_features = {'amplitude','eta', 'kurtosis', 'mad', 'shapiro_w','skewness'}
-
-            features_dict = {k:v for k,v in lc_features.items() if k in selected_features}
-
->>>>>>> d1def1ce
 
             forbiddenfreqs=[13.49/4.]
             periods, usedfreqs = checkfrequencies(obj, 6, 6,
